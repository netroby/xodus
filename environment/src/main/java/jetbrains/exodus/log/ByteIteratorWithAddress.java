--- conflicted
+++ resolved
@@ -19,32 +19,5 @@
 
 public abstract class ByteIteratorWithAddress extends ByteIterator {
 
-<<<<<<< HEAD
-    ByteIteratorWithAddress EMPTY = new ByteIteratorWithAddress() {
-
-        @Override
-        public boolean hasNext() {
-            return false;
-        }
-
-        @Override
-        public byte next() {
-            return (byte) 0;
-        }
-
-        @Override
-        public long getAddress() {
-            return Loggable.NULL_ADDRESS;
-        }
-
-        @Override
-        public long skip(long bytes) {
-            return 0;
-        }
-    };
-
-    long getAddress();
-=======
     public abstract long getAddress();
->>>>>>> b8030b1c
 }