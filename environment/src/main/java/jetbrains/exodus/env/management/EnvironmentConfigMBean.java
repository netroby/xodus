--- conflicted
+++ resolved
@@ -113,15 +113,13 @@
 
     boolean getGcUtilizationFromScratch();
 
-<<<<<<< HEAD
+    int getGcFilesDeletionDelay();
+
+    void setGcFilesDeletionDelay(int delay);
+
     boolean getGcUseExclusiveTransaction();
 
     void setGcUseExclusiveTransaction(boolean useExclusiveTransaction);
-=======
-    int getGcFilesDeletionDelay();
-
-    void setGcFilesDeletionDelay(int delay);
->>>>>>> 0ac52d6c
 
     void close();
 }